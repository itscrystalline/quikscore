--- conflicted
+++ resolved
@@ -9,9 +9,7 @@
   ModelDownload,
   AppState,
 } from "./types";
-
 import StackedProgressBar, { ProgressBarProps } from "./components/StackedProgressBar.vue";
-<<<<<<< HEAD
 import { listen } from "@tauri-apps/api/event";
 
 type TimeElapsed = | "notCounting" | number;
@@ -35,9 +33,6 @@
   appState.value = event.payload;
   console.log("state changed to " + appState.value);
 })
-=======
-import Authen from "./Authen.vue";
->>>>>>> 2de20a61
 
 const modelDownloadEventHandler = (progressBar: Ref<undefined | ProgressBarProps>, status: Ref<string>) => (msg: ModelDownload): void => {
   switch (msg.event) {
@@ -250,7 +245,6 @@
 </script>
 
 <template>
-<<<<<<< HEAD
   <main class="container">
     <div class="logo">
       <img class="logonana" src="/src/assets/logo_fit.png" alt="Quikscore logo">
@@ -342,9 +336,6 @@
       <StackedProgressBar v-if="answerProgressBar" v-bind="answerProgressBar" />
     </div>
   </main>
-=======
-  <Authen />
->>>>>>> 2de20a61
 </template>
 
 <style scoped>
