<script setup lang="ts">
import { Ref, ref } from "vue";
import { invoke, Channel } from "@tauri-apps/api/core";
import { AnswerScoreResult, AnswerUpload, KeyUpload } from "./messages";
<<<<<<< HEAD
import { download } from '@tauri-apps/plugin-upload';
import * as path from '@tauri-apps/api/path';
import { exists, mkdir } from "@tauri-apps/plugin-fs";

async function ensureModel(textRef: Ref<string>): Promise<string> {
  const cache = await path.cacheDir();
  const modelPath = await path.join(cache, "quikscore");
  if (!await exists("quikscore", { baseDir: path.BaseDirectory.Cache })) {
    await mkdir("quikscore", { baseDir: path.BaseDirectory.Cache });
  }

  const detectionPath = await path.join(modelPath, "text-detection.rten");
  const recognitionPath = await path.join(modelPath, "text-recognition.rten");

  textRef.value = "Verifying OCR models...";
  if (!await exists(detectionPath)) {
    textRef.value = "Downloading Detection Model...";
    await download(
      'https://ocrs-models.s3-accelerate.amazonaws.com/text-detection.rten',
      detectionPath,
    );
  }
  if (!await exists(recognitionPath)) {
    textRef.value = "Downloading Recognition Model...";
    await download(
      'https://ocrs-models.s3-accelerate.amazonaws.com/text-recognition.rten',
      recognitionPath,
    );
  }
  textRef.value = "Please upload an image...";

  return modelPath;
}
=======
import StackedProgressBar, { ProgressBarProps } from "./components/StackedProgressBar.vue";
>>>>>>> 973aa061

const keyEventHandler = (msg: KeyUpload): void => {
  switch (msg.event) {
    case "cancelled":
      keyStatus.value = "User cancelled upload";
      keyProgressBar.value = false;
      break;

    case "clear":
      keyImage.value = "";
      keyStatus.value = "";
      keyProgressBar.value = false;
      break;

    case "done":
      keyImage.value = msg.data.base64;
      keyStatus.value = "";
      keyProgressBar.value = false;
      break;

    case "error":
      keyStatus.value = msg.data.error;
      keyProgressBar.value = false;
      break;
  }
}
const answerEventHandler = (msg: AnswerUpload): void => {
  switch (msg.event) {
    case "cancelled":
      answerStatus.value = "User cancelled upload";
      answerProgressBar.value = undefined;
      break;
    case "clear":
      answerStatus.value = "";
      answerImages.value = [];
      answerProgressBar.value = undefined;
      break;
    case "almostDone":
      answerStatus.value = "Publishing results...";
      answerProgressBar.value = { type: "indeterminate" };
      break;
    case "processing":
      const { total, started, finished } = msg.data;
      answerStatus.value = `Processing ${started}/${total} sheets... (${started - finished} in progress)`;
      answerProgressBar.value = { type: "progress", max: total, progressTop: finished, progressBottom: started };
      break;
    case "done":
      answerStatus.value = "";
      answerImages.value = msg.data.uploaded;
      answerProgressBar.value = undefined;
      break;
    case "error":
      answerStatus.value = `Error uploading sheets: ${msg.data.error}`;
      answerProgressBar.value = undefined;
      break;
  }
}

const keyImage = ref("");
const keyStatus = ref("");
const keyProgressBar = ref(false);

const answerImages = ref<AnswerScoreResult[]>([]);
const answerStatus = ref("");
const answerProgressBar = ref<undefined | ProgressBarProps>(undefined);

async function uploadKey() {
<<<<<<< HEAD
  const path = await ensureModel(keyStatus);
=======
  keyProgressBar.value = true;
>>>>>>> 973aa061
  const keyEventChannel = new Channel<KeyUpload>();
  keyEventChannel.onmessage = keyEventHandler;
  await invoke("upload_key_image", { channel: keyEventChannel, modelDir: path });
}
async function clearKey() {
  const keyEventChannel = new Channel<KeyUpload>();
  keyEventChannel.onmessage = keyEventHandler;
  await invoke("clear_key_image", { channel: keyEventChannel });
}

async function uploadSheets() {
<<<<<<< HEAD
  const path = await ensureModel(answerStatus);
=======
  answerProgressBar.value = { type: "indeterminate" };
>>>>>>> 973aa061
  const answerEventChannel = new Channel<AnswerUpload>();
  answerEventChannel.onmessage = answerEventHandler;
  await invoke("upload_sheet_images", { channel: answerEventChannel, modelDir: path });
}
async function clearSheets() {
  const answerEventChannel = new Channel<AnswerUpload>();
  answerEventChannel.onmessage = answerEventHandler;
  await invoke("clear_sheet_images", { channel: answerEventChannel });
}
</script>

<template>
  <main class="container">
    <div class="logo">
      <img class="logonana" src="/src/assets/logo_fit.png" alt="Quikscore logo">
      <span class="logo-text"><span class="q-letter"></span>uikscore</span>
    </div>
    <p class="credits">KOSEN-KMITL PBL Year 3 (C14, C35, C41, C43)</p>
    <p class="instructions">Upload your key sheet and some answer sheets!</p>

    <div class="header">
      <h2>Answer Key</h2>
      <button :class="`btn-key${answerImages.length !== 0 ? ' btn-disabled' : ''}`" @click="uploadKey"
        v-bind:disabled="answerImages.length !== 0">{{ keyImage ===
          ""
          ?
          "📥\nUpload Answer Key..." :
          "Change Answer Key" }}</button>
      <button :class="`btn-clear${answerImages.length !== 0 ? ' btn-disabled' : ''}`" @click="clearKey"
        v-bind:disabled="answerImages.length !== 0" v-if="keyImage !== ''">🔄 Clear
        Answer Key</button>
    </div>
    <div class="card">
      <img v-bind:src="keyImage" :style="keyImage == '' ? 'display: none;' : ''"></img>
      <p class="placeholder" v-if="!keyImage && answerImages.length === 0">{{ keyStatus === "" ? "Upload a key..." :
        keyStatus }}</p>
      <StackedProgressBar v-if="keyProgressBar" type="indeterminate" />
    </div>

    <div class="header">
      <h2>Answer Sheets</h2>
      <button class="btn-sheet" @click="uploadSheets" :disabled="keyImage == ''">{{ answerImages.length === 0 ?
        "🧾 Upload Answer Sheets..." :
        "Change Answer Sheets"
        }}</button>
      <button class="btn-clear" @click="clearSheets" :disabled="keyImage == ''" v-if="answerImages.length !== 0">🔄
        Clear
        Answer
        Sheets</button>
    </div>
    <!-- 📦 Result Placeholder -->
    <div class="card">
      <div v-for="{ result, data } in answerImages" class="pad">
        <div v-if="result == 'ok'" class="result">
          <img :src="data.base64"></img>
          <div class="stats">
            <p>ID {{ data.studentId }}</p>
            <p>score: {{ data.correct }}</p>
            <p>incorrect: {{ data.incorrect }}</p>
            <p>questions not answered: {{ data.notAnswered }}</p>
          </div>
        </div>
        <p v-else>
          {{ data.error }}
        </p>
      </div>
      <p class="placeholder" v-if="answerImages.length === 0">{{ answerStatus === "" ?
        "Upload files to see results here" : answerStatus }}</p>
      <StackedProgressBar v-if="answerProgressBar" v-bind="answerProgressBar" />
    </div>
  </main>
</template>

<style scoped>
.logo.vite:hover {
  filter: drop-shadow(0 0 2em #747bff);
}

.logo.vue:hover {
  filter: drop-shadow(0 0 2em #249b73);
}
</style>
<style>
:root {
  font-family: Inter, Avenir, Helvetica, Arial, sans-serif;
  font-size: 19px;
  line-height: 60px;
  font-weight: 400;

  color: #cdd6f4;
  background-color: #111827;

  font-synthesis: none;
  text-rendering: optimizeLegibility;
  -webkit-font-smoothing: antialiased;
  -moz-osx-font-smoothing: grayscale;
  -webkit-text-size-adjust: 100%;
}

.logo {
  display: flex;
  align-items: center;
  align-self: center;
  padding: 3vh;
}

.logo-text {
  font-size: 2em;
  font-weight: 600;
  color: #cdd6f4;
  margin-top: 0px;
  display: inline-block;
}

.logonana {
  width: 3em;
  height: 3em;
  align-items: center;
}

.container {
  margin: 0;
  display: flex;
  flex-direction: column;
  justify-content: center;
  text-align: center;
  flex-basis: content;
}


.logo.tauri:hover {
  filter: drop-shadow(0 0 2em #24c8db);
}

.row {
  display: flex;
  justify-content: center;
}

.header {
  display: flex;
  align-items: center;
  justify-content: left;
}

a {
  font-weight: 500;
  color: #646cff;
  text-decoration: inherit;
}

a:hover {
  color: #535bf2;
}

h2 {
  text-align: left;
  margin: 0 1ch;
}

p {
  margin: 0;
}

p.instructions {
  padding-bottom: 3vh;
}

p.credits {
  color: #a6adc8;
  font-size: 0.6em;
  padding: 0;
  height: fit-content;
}

.result {
  display: flex;
  align-items: start;
}

.stats {
  text-align: left;
  margin-left: 3vh;
}

.pad:not(:last-child) {
  margin-bottom: 3vh;
}


button {
  border-radius: 8px;
  border: 1px solid transparent;
  padding: 0.6em 1.2em;
  padding: 1vh;
  margin-right: 1vh;
  font-size: 1em;
  font-weight: 500;
  font-family: inherit;
  transition: border-color 0.25s;
  transition: all 0.2s ease;
  box-shadow: 0 2px 2px rgba(0, 0, 0, 0.2);
}

button {
  cursor: pointer;
}

button:hover {
  border-color: #45475a;
}

button:active {
  border-color: #45475a;
  background-color: #585b70;
}

button {
  outline: none;
}

button.btn-disabled {
  filter: opacity(50%);
  cursor: not-allowed;
}

button.btn-key {
  background-color: #3b82f6;
  color: #ffffff;
}

button.btn-key:hover {
  background-color: #2563eb;
}

button.btn-sheet {
  background-color: #10b981;
  color: #ffffff;
}

button:hover:not(:disabled) {
  transform: scale(0.98);
}

button:disabled {
  opacity: 0.5;
  cursor: not-allowed;
}

button.btn-sheet:hover {
  background-color: #059669;
}

button.btn-clear {
  background-color: #f87171;
  color: #ffffff;
}

button.btn-clear:hover:not(:disabled) {
  background-color: #ef4444;
}

#greet-input {
  margin-right: 5px;
}

.card {
  border: 1px solid var(--border);
  border-radius: 10px;
  margin: 2vh;
  padding: 2vh;
  background: #1e293b;
  /* slate-800 */
}

.placeholder {
  display: flex;
  align-items: center;
  justify-content: center;
  color: #9ca3af;
  font-style: italic;
}

img {
  object-fit: contain;
  max-height: 100%;
  max-width: 100%;
}
</style><|MERGE_RESOLUTION|>--- conflicted
+++ resolved
@@ -2,7 +2,6 @@
 import { Ref, ref } from "vue";
 import { invoke, Channel } from "@tauri-apps/api/core";
 import { AnswerScoreResult, AnswerUpload, KeyUpload } from "./messages";
-<<<<<<< HEAD
 import { download } from '@tauri-apps/plugin-upload';
 import * as path from '@tauri-apps/api/path';
 import { exists, mkdir } from "@tauri-apps/plugin-fs";
@@ -36,9 +35,7 @@
 
   return modelPath;
 }
-=======
 import StackedProgressBar, { ProgressBarProps } from "./components/StackedProgressBar.vue";
->>>>>>> 973aa061
 
 const keyEventHandler = (msg: KeyUpload): void => {
   switch (msg.event) {
@@ -106,11 +103,8 @@
 const answerProgressBar = ref<undefined | ProgressBarProps>(undefined);
 
 async function uploadKey() {
-<<<<<<< HEAD
   const path = await ensureModel(keyStatus);
-=======
   keyProgressBar.value = true;
->>>>>>> 973aa061
   const keyEventChannel = new Channel<KeyUpload>();
   keyEventChannel.onmessage = keyEventHandler;
   await invoke("upload_key_image", { channel: keyEventChannel, modelDir: path });
@@ -122,11 +116,8 @@
 }
 
 async function uploadSheets() {
-<<<<<<< HEAD
   const path = await ensureModel(answerStatus);
-=======
   answerProgressBar.value = { type: "indeterminate" };
->>>>>>> 973aa061
   const answerEventChannel = new Channel<AnswerUpload>();
   answerEventChannel.onmessage = answerEventHandler;
   await invoke("upload_sheet_images", { channel: answerEventChannel, modelDir: path });
