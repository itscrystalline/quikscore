<script setup lang="ts">
import { Ref, ref, watch } from "vue";
import { invoke, Channel } from "@tauri-apps/api/core";
import {
  AnswerUpload,
  KeyUpload,
  CsvExport,
  ModelDownload,
  AppState,
  BlobbedAnswerScoreResult,
  AnswerScoreResult,
} from "./types";
import StackedProgressBar, { ProgressBarProps } from "./components/StackedProgressBar.vue";
import ImagePreview from "./components/ImagePreview.vue";
import { listen } from "@tauri-apps/api/event";

type TimeElapsed = | "notCounting" | number;
const hms = (secs: number): string => {
  if (secs > 0) {
    var h = Math.floor(secs / 3600);
    var m = Math.floor(secs % 3600 / 60);
    var s = Math.floor(secs % 3600 % 60);
    var hDisplay = h > 0 ? h + "h " : "";
    var mDisplay = m > 0 ? m + "m " : "";
    var sDisplay = s > 0 ? s + "s" : "";
    return hDisplay + mDisplay + sDisplay;
  } else {
    return "<1s";
  }
}


const appState = ref<AppState>("Init");
listen<AppState>("state", (event) => {
  appState.value = event.payload;
  console.log("state changed to " + appState.value);
})

const modelDownloadEventHandler = (progressBar: Ref<undefined | ProgressBarProps>, status: Ref<string>) => (msg: ModelDownload): void => {
  switch (msg.event) {
    case "progress":
      const { total, progress } = msg.data
      progressBar.value = { type: "progress", max: total, progressTop: 0, progressBottom: progress };
      status.value = "Downloading " + (progress * 100 / total).toFixed(2) + "%";
      return;
    case "success":
      progressBar.value = { type: "indeterminate" };
      return;
  }
}
const keyEventHandler = (msg: KeyUpload): void => {
  switch (msg.event) {
    case "cancelled":
      keyStatus.value = "User cancelled upload";
      keyProgressBar.value = undefined;
      break;

    case "clearImage":
      URL.revokeObjectURL(keyImage.value);
      keyImage.value = "";
      keyStatus.value = "";
      keyProgressBar.value = undefined;
      break;

    case "clearWeights":
      keyHasWeights.value = "notUploaded";
      keyStatus.value = "";
      break;

    case "image":
      keyImage.value = bytesToBlobUrl(msg.data.bytes);
      keyStatus.value = "";
      keyProgressBar.value = undefined;
      break;

    case "uploadedWeights":
      keyHasWeights.value = "yes";
      keyStatus.value = "";
      break;

    case "missingWeights":
      keyHasWeights.value = "missingWeights";
      break;

    case "error":
      keyStatus.value = msg.data.error;
      keyProgressBar.value = undefined;
      break;

    default:
      keyStatus.value = "Unhandled event";
  }
}
const answerEventHandler = (msg: AnswerUpload): void => {
  const blobify = (old: AnswerScoreResult[]): BlobbedAnswerScoreResult[] => {
    return old.map(o => {
      switch (o.result) {
        case "ok":
          return {
            result: "ok",
            data: {
              studentId: o.data.studentId,
              studentName: o.data.studentName,
              examRoom: o.data.examRoom,
              examSeat: o.data.examSeat,
              blobUrl: bytesToBlobUrl(o.data.bytes),
              score: o.data.score,
              maxScore: o.data.maxScore,
              correct: o.data.correct,
              incorrect: o.data.incorrect,
            },
          };

        case "error":
          return {
            result: "error",
            data: {
              error: o.data.error
            }
          };
      }
    });
  };
  const clearBlobs = (old: BlobbedAnswerScoreResult[]): void => {
    old.forEach(o => {
      if (o.result == "ok") {
        URL.revokeObjectURL(o.data.blobUrl);
      }
    });
  }

  switch (msg.event) {
    case "cancelled":
      answerStatus.value = "User cancelled upload";
      answerProgressBar.value = undefined;
      elapsed.value = "notCounting";
      break;
    case "clear":
      answerStatus.value = "";
      clearBlobs(answerImages.value);
      clearIdMappings()
      answerImages.value = [];
      answerProgressBar.value = undefined;
      elapsed.value = "notCounting";
      break;
    case "almostDone":
      answerStatus.value = "Publishing results...";
      answerProgressBar.value = { type: "indeterminate" };
      elapsed.value = "notCounting";
      break;
    case "processing":
      if (answerImages.value.length != 0) {
        clearBlobs(answerImages.value);
        clearIdMappings()
        answerImages.value = [];
      }

      const { total, started, finished } = msg.data;
      var secsPerImage = -1;
      if (elapsed.value == "notCounting") {
        elapsed.value = Date.now();
      } else if (finished > 0) {
        const timePassed = (Date.now() - elapsed.value) / 1000;
        secsPerImage = Math.round(timePassed / finished);
      }
      const leftText = secsPerImage != -1 ? `, ${hms(secsPerImage * (total - finished))} left` : '';
      answerStatus.value = `Processing ${started}/${total} sheets... (${started - finished} in progress${leftText})`;
      answerProgressBar.value = { type: "progress", max: total, progressTop: finished, progressBottom: started };
      break;
    case "done":
      answerStatus.value = "";
      answerImages.value = blobify(msg.data.uploaded);
      answerProgressBar.value = undefined;
      elapsed.value = "notCounting";
      break;
    case "error":
      answerStatus.value = `Error uploading sheets: ${msg.data.error} `;
      answerProgressBar.value = undefined;
      elapsed.value = "notCounting";
      break;
    default:
      answerStatus.value = "Unhandled event";
  }
}
const csvExportEventHandler = (msg: CsvExport) => {
  switch (msg.event) {
    case "cancelled":
      answerStatus.value = "Export cancelled";
      break;
    case "done":
      answerStatus.value = "Export success!";
      break;
    case "error":
      answerStatus.value = `Export failed: ${msg.data.error}`;
      break;
  }
  answerProgressBar.value = undefined;
}

const ocr = ref(false);
const ocrStatus = ref("");
watch(ocr, (new_ocr, _) => {
  invoke("set_ocr", { ocr: new_ocr })
    .then(() => ocrStatus.value = "")
    .catch(err => ocrStatus.value = err)
});

const keyImage = ref("");
const keyHasWeights = ref<"notUploaded" | "missingWeights" | "yes">("notUploaded");
const keyStatus = ref("");
const keyProgressBar = ref<undefined | ProgressBarProps>(undefined);

const canUploadKey = () => appState.value == "Init" || appState.value == "WithKey";
const canChangeKey = () => appState.value == "WithKey" || appState.value == "WithKeyAndWeights";
const canClearKey = () => appState.value == "WithKey";
const canUploadWeights = () => appState.value == "WithKey" || appState.value == "WithKeyAndWeights";
const canChangeWeights = () => appState.value == "WithKeyAndWeights";
const canClearWeights = () => appState.value == "WithKeyAndWeights";
const canUploadSheets = () => appState.value == "WithKeyAndWeights";
const canChangeSheets = () => appState.value == "Scored";
const canCancelSheetUpload = () => appState.value == "Scoring";
const canClearSheets = () => appState.value == "Scored";
const canExportCsv = () => appState.value == "Scored";

const answerImages = ref<BlobbedAnswerScoreResult[]>([]);
const answerStatus = ref("");
const answerProgressBar = ref<undefined | ProgressBarProps>(undefined);

const elapsed = ref<TimeElapsed>("notCounting");

const mongoDbUri = ref("");
const mongoDbName = ref("");

const previewingImage = ref<string | undefined>(undefined);

async function enterDatabaseInfo() {
  try {
    await invoke("enter_database_information", { uri: mongoDbUri.value, name: mongoDbName.value });
    console.log("Database information sent:", mongoDbUri.value, mongoDbName.value);
  } catch (err) {
    console.error("Failed to send database info:", err);
  }
}

async function ensureModels(progressBar: Ref<undefined | ProgressBarProps>, status: Ref<string>) {
  progressBar.value = { type: "indeterminate" };
  status.value = "Verifying OCR Models...";
  let retries = 0;
  while (retries < 3) {
    try {
      const modelDownloadChannel = new Channel<ModelDownload>();
      modelDownloadChannel.onmessage = modelDownloadEventHandler(progressBar, status);
      await invoke("ensure_models", { channel: modelDownloadChannel });
      retries = 3;
    } catch (e) {
      status.value = "failed to ensure models: " + e + (retries < 2 ? ", retrying" : "");
      retries += 1;
    }
  }
}

async function uploadKey() {
  const path = await ensureModels(keyProgressBar, keyStatus);
  keyStatus.value = "Upload A Key...";
  keyProgressBar.value = { type: "indeterminate" };
  const keyEventChannel = new Channel<KeyUpload>();
  keyEventChannel.onmessage = keyEventHandler;
  await invoke("upload_key_image", { channel: keyEventChannel, modelDir: path });
}
async function clearKey() {
  const keyEventChannel = new Channel<KeyUpload>();
  keyEventChannel.onmessage = keyEventHandler;
  await invoke("clear_key_image", { channel: keyEventChannel });
}

async function uploadWeights() {
  const keyEventChannel = new Channel<KeyUpload>();
  keyEventChannel.onmessage = keyEventHandler;
  await invoke("upload_weights", { channel: keyEventChannel });
}
async function clearWeights() {
  const keyEventChannel = new Channel<KeyUpload>();
  keyEventChannel.onmessage = keyEventHandler;
  await invoke("clear_weights", { channel: keyEventChannel });
}

async function uploadSheets() {
  const path = await ensureModels(answerProgressBar, answerStatus);
  answerStatus.value = "Upload files to see results here";
  answerProgressBar.value = { type: "indeterminate" };
  const answerEventChannel = new Channel<AnswerUpload>();
  answerEventChannel.onmessage = answerEventHandler;
  await invoke("upload_sheet_images", { channel: answerEventChannel, modelDir: path });
}
async function cancelUploadSheets() {
  const answerEventChannel = new Channel<AnswerUpload>();
  answerEventChannel.onmessage = answerEventHandler;
  await invoke("cancel_upload_sheets", { channel: answerEventChannel });
}
async function clearSheets() {
  const answerEventChannel = new Channel<AnswerUpload>();
  answerEventChannel.onmessage = answerEventHandler;
  await invoke("clear_sheet_images", { channel: answerEventChannel });
}
async function exportCsv() {
  answerProgressBar.value = { type: "indeterminate" };
  const csvExportChannel = new Channel<CsvExport>();
  csvExportChannel.onmessage = csvExportEventHandler;
  await invoke("export_csv", { channel: csvExportChannel });
}

const idToPreview = new Map<string, string>();
async function image_from_id(id: string) {
  const url = idToPreview.get(id);
  if (url) {
    previewingImage.value = url;
  } else {
    const img: number[] | undefined = await invoke("image_of", { id });
    if (!img) {
      console.error(`image for ${id} could not be found.`)
      return;
    }
    const blobUrl = bytesToBlobUrl(img);
    idToPreview.set(id, blobUrl);

    previewingImage.value = blobUrl;
  }
}
function clearIdMappings() {
  idToPreview.forEach((v, _k, _m) => URL.revokeObjectURL(v));
  idToPreview.clear();
}

function bytesToBlobUrl(bytes: number[]): string {
  const blob = new Blob([new Uint8Array(bytes)], { type: "image/webp" });
  return URL.createObjectURL(blob);
}

function avgMinMax(result: BlobbedAnswerScoreResult[]): { avg: number, min: number, max: number } {
  const scores: number[] = result.filter(v => v.result == "ok").map(v => v.data.score);
  const avg = Math.round((scores.reduce((l, r) => l + r) / scores.length) * 100) / 100;
  const min = Math.min(...scores);
  const max = Math.max(...scores);
  return { avg, min, max };
}
</script>

<template>
  <main class="container">
    <ImagePreview :id="previewingImage" @close="previewingImage = undefined" />

    <div class="logo">
      <img class="logonana" src="/src/assets/logo_fit.png" alt="Quikscore logo">
      <span class="logo-text"><span class="q-letter"></span>uikscore</span>
    </div>
    <p class="credits">KOSEN-KMITL PBL Year 3 (C14, C35, C41, C43)</p>
    <p class="instructions">Upload your key sheet and some answer sheets!</p>
    <div class="header" style="justify-content: center;">
      <input type="checkbox" id="ocr-ck" v-model="ocr" v-bind:disabled="ocrStatus != ''" />
      <label for="ocr-ck" class="ocr-text" v-if="ocrStatus == ''">
        Enable OCR (Requires tesseract to be installed)
      </label>
      <label for="ocr-ck" class="ocr-text disabled" v-if="ocrStatus != ''">
        OCR Disabled ({{ ocrStatus }})
      </label>
    </div>

    <div class="mongo_db_information_field">
<<<<<<< HEAD
      <div class="form_group">
        <div class="form_wrapper">
          <label for="mongo_db_uri">MongoDB URI: </label>
          <input type="text" id="mongo_db_uri" class="text-box" v-model="mongoDbUri" placeholder="URI...." />
        </div>
        <div class="form_wrapper">
          <label for="mongo_db_name">MongoDB Name: </label>
          <input type="text" id="mongo_db_name" class="text-box" v-model="mongoDbName" placeholder="Name...." />
        </div>
=======
    <div class="form_group">
      <div class="form_wrapper">
        <label for="mongo_db_uri">MongoDB URI: </label>
        <input type="text" id="mongo_db_uri" class="text-box" v-model="mongoDbUri" placeholder="URI...."/>
      </div>
      <div class="form_wrapper">
        <label for="mongo_db_name">MongoDB Name: </label>
        <input type="text" id="mongo_db_name" class="text-box" v-model="mongoDbName" placeholder="Name...."/>
>>>>>>> fe0f2957
      </div>
      <button class="mongo_db_enter" @click="enterDatabaseInfo">Enter</button>
    </div>


    <div class="header">
      <h2>Answer Key & Weights</h2>
      <button :class="`btn-key${!(canUploadKey() || canChangeKey()) ? ' btn-disabled' : ''}`" @click="uploadKey"
        v-bind:disabled="!(canUploadKey() || canChangeKey())">
        {{ canChangeKey() ? "Change Answer Key" : "📥\nUpload Answer Key..." }}
      </button>
      <button :class="`btn-clear${!canClearKey() ? ' btn-disabled' : ''}`" @click="clearKey"
        v-bind:disabled="!canClearKey()" v-if="keyImage !== ''">
        🔄 Clear Answer Key
      </button>

      <button :class="`btn-key${!(canUploadWeights() || canChangeWeights()) ? ' btn-disabled' : ''}`"
        @click="uploadWeights" v-bind:disabled="!(canUploadWeights() || canChangeWeights())">
        {{ canChangeWeights() ? "Change Weights file" : "📥\nUpload Weights file..." }}
      </button>
      <button :class="`btn-clear${!canClearWeights() ? ' btn-disabled' : ''}`" @click="clearWeights"
        v-bind:disabled="!canClearWeights()" v-if="keyImage !== ''">
        🔄 Clear Weights
      </button>
    </div>
    <div class="card">
      <p class="placeholder" v-if="keyStatus !== '' || !keyImage">
        {{ keyStatus === "" ? "Upload a key..." : keyStatus }}
      </p>
      <StackedProgressBar v-if="keyProgressBar" v-bind="keyProgressBar" />
      <div :style="keyImage == '' ? 'display: none;' : ''" class="key-image-container">
        <div :class="keyHasWeights == 'notUploaded' ? 'yellow' : keyHasWeights == 'missingWeights' ? 'red' : 'green'">
          <img v-if="keyHasWeights == 'notUploaded'" src="/src/assets/no_weights.svg" />
          <img v-if="keyHasWeights == 'missingWeights'" src="/src/assets/missing_weights.svg" />
          <img v-if="keyHasWeights == 'yes'" src="/src/assets/have_weights.svg" />
          <p>
            {{
              keyHasWeights == 'notUploaded' ? "Please upload weights for this key." :
                keyHasWeights == 'missingWeights' ? "Weights missing for this key." :
                  "Weights uploaded!"
            }}
          </p>
        </div>
        <img v-bind:src="keyImage" :style="keyImage == '' ? 'display: none;' : ''" />
      </div>
    </div>

    <div class="header">
      <h2>Answer Sheets</h2>
      <button class="btn-sheet" @click="uploadSheets" :disabled="!(canUploadSheets() || canChangeSheets())">
        {{ canChangeSheets() ? "Change Answer Sheets" : "🧾 Upload Answer Sheets..." }}
      </button>
      <button class="btn-clear" @click="cancelUploadSheets" :disabled="!canCancelSheetUpload()"
        v-if="canCancelSheetUpload()">
        Cancel Upload
      </button>
      <button class="btn-clear" @click="clearSheets" :disabled="!canClearSheets()" v-if="canClearSheets()">
        🔄 Clear Answer Sheets
      </button>
      <button class="btn-sheet" @click="exportCsv" :disabled="!canExportCsv()" v-if="canExportCsv()">
        Export to CSV...
      </button>
    </div>
    <!-- 📦 Result Placeholder -->
    <div class="card">
      <p class="placeholder" v-if="answerImages.length === 0 || answerStatus">
        {{ answerStatus === "" ? "Upload files to see results here" : answerStatus }}
      </p>
      <StackedProgressBar v-if="answerProgressBar" v-bind="answerProgressBar" />

      <div v-if="answerImages.length != 0">
        <p> Average: {{ avgMinMax(answerImages).avg }} </p>
        <p> Minimum Score: {{ avgMinMax(answerImages).min }} </p>
        <p> Maximum Score: {{ avgMinMax(answerImages).max }} </p>
      </div>
      <div v-for="{ result, data } in answerImages" class="pad">
        <div v-if="result == 'ok'" class="result">
          <img :src="data.blobUrl" @click="image_from_id(data.studentId)" title="Click to Preview Image"></img>
          <div class="stats">
            <div>
              <p v-if="data.studentName">{{ data.studentName }}</p>
              <code>({{ data.studentId }})</code>
            </div>
            <div>
              <p v-if="data.examRoom">Room {{ data.examRoom }}</p>
              <p v-if="data.examSeat">Seat {{ data.examSeat }}</p>
            </div>
            <p>{{ data.score }}/{{ data.maxScore }}</p>
            <div class="score-wrap" :title="`${data.score} / ${data.maxScore}`">
              <div class="score-bar" role="progressbar" :aria-valuenow="data.score" aria-valuemin="0"
                :aria-valuemax="data.maxScore"
                :aria-valuetext="data.maxScore ? `${Math.round((data.score / data.maxScore) * 100)}% correct` : 'no max score'">
                <div class="segment correct" :style="{
                  width: Math.max(0, Math.min(100, data.maxScore ? (data.score / data.maxScore) * 100 : 0)) + '%'
                }"></div>

                <div class="segment wrong" :style="{
                  width: Math.max(
                    0,
                    Math.min(
                      100,
                      data.maxScore ? 100 - (data.score / data.maxScore) * 100 : 100
                    )
                  ) + '%'
                }"></div>
              </div>

            </div>
          </div>
        </div>
        <p v-else>
          {{ data.error }}
        </p>
      </div>
    </div>
  </main>
</template>

<style scoped>
.logo.vite:hover {
  filter: drop-shadow(0 0 2em #747bff);
}

.logo.vue:hover {
  filter: drop-shadow(0 0 2em #249b73);
}
</style>
<style>
:root {
  font-family: Inter, Avenir, Helvetica, Arial, sans-serif;
  font-size: 19px;
  line-height: 60px;
  font-weight: 400;
  animation-duration: 0.1s;

  color: #cdd6f4;
  background-color: #111827;

  font-synthesis: none;
  text-rendering: optimizeLegibility;
  -webkit-font-smoothing: antialiased;
  -moz-osx-font-smoothing: grayscale;
  -webkit-text-size-adjust: 100%;
}

.logo {
  display: flex;
  align-items: center;
  align-self: center;
  padding: 3vh;
}

.logo-text {
  font-size: 2em;
  font-weight: 600;
  color: #cdd6f4;
  margin-top: 0px;
  display: inline-block;
}

.logonana {
  width: 3em;
  height: 3em;
  align-items: center;
}

.container {
  margin: 0;
  display: flex;
  flex-direction: column;
  justify-content: center;
  text-align: center;
  flex-basis: content;
}


.logo.tauri:hover {
  filter: drop-shadow(0 0 2em #24c8db);
}

.row {
  display: flex;
  justify-content: center;
}

.header {
  display: flex;
  align-items: center;
  justify-content: left;
}

a {
  font-weight: 500;
  color: #646cff;
  text-decoration: inherit;
}

a:hover {
  color: #535bf2;
}

h2 {
  text-align: left;
  margin: 0 1ch;
}

p {
  margin: 0;
}

p.instructions {
  padding-bottom: 3vh;
}

p.credits {
  color: #a6adc8;
  font-size: 0.6em;
  padding: 0;
  height: fit-content;
}

.mongo_db_information_field {
  display: flex;
  align-items: center;
  justify-content: center;
  gap: 1rem;
}

.form_wrapper {
  display: flex;
  align-items: center;
  gap: 0.5rem;
}

.text-box {
  padding: 0.25rem;           
  border-radius: 50px;        
  border: 1px solid #1e293b;    
  width: 300px;                         
  background-color: #1e293b 
}

.mongo_db_enter {
  border-radius: 25px;
  border: 1px solid transparent;
  padding: 0.6em 1.2em;
  padding: 1vh;
  margin-right: 1vh;
  font-size: 1em;
  font-weight: 500;
  font-family: inherit;
  transition: border-color 0.25s;
  transition: all 0.2s ease;
  box-shadow: 0 2px 2px rgba(2, 59, 98, 0.2);
  background-color: #5d98f6;
  color: #ffffff;
}

.mongo_db_enter:hover {
  background-color: #2563eb;
  border-color: #45475a;
}

.result {
  display: flex;
  align-items: start;
}

.result>img {
  object-fit: cover;
  border-radius: 8px;
  box-shadow: 0 1px 4px rgba(16, 24, 40, 0.06);
  cursor: zoom-in;
  transition: transform .16s ease, box-shadow .16s ease;
}

.result>img:hover,
.result>img:focus {
  transform: scale(1.03);
  box-shadow: 0 8px 20px rgba(16, 24, 40, 0.12);
  outline: none;
}

.result>img:focus {
  outline: 3px solid rgba(59, 130, 246, 0.18);
  outline-offset: 2px;
}

.stats {
  text-align: left;
  margin-left: 3vh;
  width: 100%;
}

.stats>div {
  display: flex;
  flex-direction: row;
  align-items: start;
  gap: 1vh;
}

/* score progress UI */
.score-wrap {
  display: flex;
  align-items: center;
  gap: 10px;
  min-width: 140px;
  max-width: 100%;
}

/* outer rail */
.score-bar {
  display: flex;
  width: 100%;
  height: 12px;
  background: #445165;
  border-radius: 999px;
  overflow: hidden;
  box-shadow: inset 0 1px 0 rgba(255, 255, 255, 0.6);
  border: 1px solid rgba(15, 23, 42, 0.03);
}

/* segments (green for correct, red for wrong) */
.segment {
  height: 100%;
  transition: width .28s ease;
  flex-shrink: 0;
  will-change: width;
}

/* correct = green gradient */
.segment.correct {
  background: linear-gradient(90deg, #a6e3a1, #a6da95);
}

/* wrong = red gradient */
.segment.wrong {
  background: linear-gradient(90deg, #ed8796, #f38ba8);
}

/* numeric label to the right */
.score-label {
  font-size: 13px;
  font-weight: 600;
  color: #0f172a;
  white-space: nowrap;
  margin-left: 6px;
}

/* hide zero-width segments cleanly (avoids tiny anti-alias artifacts) */
.segment[style*="width: 0%"] {
  width: 0 !important;
  min-width: 0 !important;
}

.pad:not(:last-child) {
  margin-bottom: 3vh;
}


button {
  border-radius: 8px;
  border: 1px solid transparent;
  padding: 0.6em 1.2em;
  padding: 1vh;
  margin-right: 1vh;
  font-size: 1em;
  font-weight: 500;
  font-family: inherit;
  transition: border-color 0.25s;
  transition: all 0.2s ease;
  box-shadow: 0 2px 2px rgba(0, 0, 0, 0.2);
}

button {
  cursor: pointer;
}

button:hover {
  border-color: #45475a;
}

button:active {
  border-color: #45475a;
  background-color: #585b70;
}

button {
  outline: none;
}

button.btn-disabled {
  filter: opacity(50%);
  cursor: not-allowed;
}

button.btn-key {
  background-color: #3b82f6;
  color: #ffffff;
}

button.btn-key:hover {
  background-color: #2563eb;
}

button.btn-sheet {
  background-color: #10b981;
  color: #ffffff;
}

button:hover:not(:disabled) {
  transform: scale(0.98);
}

button:disabled {
  opacity: 0.5;
  cursor: not-allowed;
}

button.btn-sheet:hover {
  background-color: #059669;
}

button.btn-clear {
  background-color: #f87171;
  color: #ffffff;
}

button.btn-clear:hover:not(:disabled) {
  background-color: #ef4444;
}

#greet-input {
  margin-right: 5px;
}

.card {
  border: 1px solid var(--border);
  border-radius: 10px;
  margin: 2vh;
  padding: 2vh;
  background: #1e293b;
  /* slate-800 */
}

.placeholder {
  display: flex;
  align-items: center;
  justify-content: center;
  color: #9ca3af;
  font-style: italic;
}

img {
  object-fit: contain;
  max-height: 100%;
  max-width: 100%;
}

.key-image-container {
  display: inline-block;
  position: relative;
}

.key-image-container>div {
  position: absolute;
  width: 100%;
  /* 100% bleeds outside the image for some reason */
  height: 96%;
  display: flex;
  overflow: hidden;
  align-items: self-end;
  justify-content: start;
}

.key-image-container>div.red {
  background: #E64553;
  background: linear-gradient(0deg, rgba(230, 69, 83, 0.8) 0%, rgba(233, 94, 106, 0.6) 20%, rgba(255, 255, 255, 0) 75%);
}

.key-image-container>div.yellow {
  background: #DF8E1D;
  background: linear-gradient(0deg, rgba(223, 142, 29, 0.8) 0%, rgba(227, 158, 60, 0.6) 20%, rgba(255, 255, 255, 0) 75%);
}

.key-image-container>div.green {
  background: #10B981;
  background: linear-gradient(0deg, rgba(16, 185, 129, 0.8) 0%, rgba(79, 204, 162, 0.6) 20%, rgba(255, 255, 255, 0) 75%);
}

.key-image-container>div>* {
  margin-left: 3vh;
  margin-bottom: 3vh;
  color: #eff1f5;
  height: 2em;
  font-size: 1.3em;
  text-shadow: rgba(0, 0, 0, 0.25) 0px 54px 55px, rgba(0, 0, 0, 0.12) 0px -12px 30px, rgba(0, 0, 0, 0.12) 0px 4px 6px, rgba(0, 0, 0, 0.17) 0px 12px 13px, rgba(0, 0, 0, 0.09) 0px -3px 5px;

}

.key-image-container>img {
  max-width: 100%;
}

.ocr-text {
  padding-left: 1vh;
}

.disabled {
  color: #9399b2;
  font-style: italic;
}
</style><|MERGE_RESOLUTION|>--- conflicted
+++ resolved
@@ -366,28 +366,17 @@
     </div>
 
     <div class="mongo_db_information_field">
-<<<<<<< HEAD
       <div class="form_group">
         <div class="form_wrapper">
           <label for="mongo_db_uri">MongoDB URI: </label>
-          <input type="text" id="mongo_db_uri" class="text-box" v-model="mongoDbUri" placeholder="URI...." />
+          <input type="text" id="mongo_db_uri" class="text-box" v-model="mongoDbUri" placeholder="URI...."/>
         </div>
         <div class="form_wrapper">
           <label for="mongo_db_name">MongoDB Name: </label>
-          <input type="text" id="mongo_db_name" class="text-box" v-model="mongoDbName" placeholder="Name...." />
+          <input type="text" id="mongo_db_name" class="text-box" v-model="mongoDbName" placeholder="Name...."/>
         </div>
-=======
-    <div class="form_group">
-      <div class="form_wrapper">
-        <label for="mongo_db_uri">MongoDB URI: </label>
-        <input type="text" id="mongo_db_uri" class="text-box" v-model="mongoDbUri" placeholder="URI...."/>
+        <button class="mongo_db_enter" @click="enterDatabaseInfo">Enter</button>
       </div>
-      <div class="form_wrapper">
-        <label for="mongo_db_name">MongoDB Name: </label>
-        <input type="text" id="mongo_db_name" class="text-box" v-model="mongoDbName" placeholder="Name...."/>
->>>>>>> fe0f2957
-      </div>
-      <button class="mongo_db_enter" @click="enterDatabaseInfo">Enter</button>
     </div>
 
 
