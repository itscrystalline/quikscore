--- conflicted
+++ resolved
@@ -122,8 +122,6 @@
     </div>
     <!-- 📦 Result Placeholder -->
     <div class="card">
-<<<<<<< HEAD
-
       <div v-for="{ result, data } in answerImages">
         <div v-if="result == 'ok'">
           <img :src="data.base64"></img>
@@ -136,10 +134,6 @@
           {{ data.error }}
         </p>
       </div>
-
-=======
-      <img v-for="source in answerImages" :src="source"></img>
->>>>>>> 5aa196d2
       <p class="placeholder" v-if="answerImages.length === 0">{{ answerStatus === "" ?
         "Upload files to see results here" : answerStatus }}</p>
     </div>
