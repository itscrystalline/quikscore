--- conflicted
+++ resolved
@@ -38,11 +38,8 @@
 *.profraw
 *debug-images*
 
-<<<<<<< HEAD
 /src-tauri/temp
 target*
 
 .yarn
-=======
 result*
->>>>>>> 973aa061
