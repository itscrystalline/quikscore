[package]
name = "quikscore"
version = "0.1.0"
description = "A Tauri App"
authors = ["you"]
edition = "2021"

# See more keys and their definitions at https://doc.rust-lang.org/cargo/reference/manifest.html

[lib]
# The `_lib` suffix may seem redundant but it is necessary
# to make the lib name unique and wouldn't conflict with the bin name.
# This seems to be only an issue on Windows, see https://github.com/rust-lang/cargo/issues/8519
name = "quikscore_lib"
crate-type = ["staticlib", "cdylib", "rlib"]

[features]
avx512 = ["ocrs/avx512"]

# https://github.com/robertknight/ocrs/issues/117#issuecomment-2362314977
[profile.dev.package."rten"]
opt-level = 3
[profile.dev.package."rten-simd"]
opt-level = 3
[profile.dev.package."rten-tensor"]
opt-level = 3
[profile.dev.package."rten-vecmath"]
opt-level = 3
[profile.dev.package."rten-imageproc"]
opt-level = 3

[build-dependencies]
tauri-build = { version = "2", features = [] }

[dependencies]
tauri = { version = "2", features = ["test"] }
tauri-plugin-opener = "2"
serde = { version = "1", features = ["derive"] }
serde_json = "1"
opencv = {version = "0.94.4", features = ["clang-runtime"] }
tauri-plugin-dialog = "2"
base64 = "0.22.1"
thiserror = "2.0.12"
tauri-plugin-fs = "2"
itertools = "0.14.0"
rayon = "1.10.0"
tauri-plugin-upload = "2"
ocrs = "0.10.3"
<<<<<<< HEAD
anyhow = "1.0.98"
=======
rten = "0.18.0"
>>>>>>> 320e8f50
<|MERGE_RESOLUTION|>--- conflicted
+++ resolved
@@ -46,8 +46,5 @@
 rayon = "1.10.0"
 tauri-plugin-upload = "2"
 ocrs = "0.10.3"
-<<<<<<< HEAD
 anyhow = "1.0.98"
-=======
 rten = "0.18.0"
->>>>>>> 320e8f50
