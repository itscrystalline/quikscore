--- conflicted
+++ resolved
@@ -1,8 +1,5 @@
 use core::hash;
-<<<<<<< HEAD
-=======
 use futures::StreamExt;
->>>>>>> fc9a8b1f
 use ocrs::OcrEngine;
 use rayon::iter::{IntoParallelIterator, IntoParallelRefIterator, ParallelIterator};
 use serde::{Deserialize, Serialize};
@@ -56,11 +53,7 @@
             .map_err(|e| format!("error opening detection model file for hashing: {e}"))?;
         _ = std::io::copy(&mut detection_model_file, &mut hasher)
             .map_err(|e| format!("error hashing detection model: {e}"))?;
-<<<<<<< HEAD
-        hasher.finalize() == TEXT_DETECTION_HASH
-=======
         hasher.finalize() != TEXT_DETECTION_HASH
->>>>>>> fc9a8b1f
     } else {
         true
     };
@@ -70,18 +63,11 @@
             .map_err(|e| format!("error opening recognition model file for hashing: {e}"))?;
         _ = std::io::copy(&mut recognition_model_file, &mut hasher)
             .map_err(|e| format!("error hashing recognition model: {e}"))?;
-<<<<<<< HEAD
-        hasher.finalize() == TEXT_RECOGNITION_HASH
-=======
         hasher.finalize() != TEXT_RECOGNITION_HASH
->>>>>>> fc9a8b1f
     } else {
         true
     };
 
-<<<<<<< HEAD
-    todo!();
-=======
     enum DownloadSource {
         Detection,
         Recognition,
@@ -139,7 +125,6 @@
             })
             .await;
     });
->>>>>>> fc9a8b1f
 
     Ok(())
 }
