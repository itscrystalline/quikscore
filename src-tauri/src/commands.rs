#[cfg(not(feature = "compile-tesseract"))]
use crate::errors::OcrError;
use crate::{
    download::{self, ModelDownload},
    err_log,
    errors::ModelDownloadError,
    image::{upload_key_image_impl, upload_sheet_images_impl},
    ocr::OcrEngine,
    scoring::upload_weights_impl,
    state::{AnswerUpload, CsvExport, KeyUpload, LoginRequest, LoginResponse},
    storage, AppState,
};
use anyhow::Ok;
use log::{debug, info};
use reqwest::Client;

use tauri::{ipc::Channel, WebviewWindowBuilder};
use tauri::{AppHandle, Manager};
use tauri_plugin_dialog::DialogExt;

#[tauri::command(async)]
pub async fn auth_pass(app: AppHandle) {
    info!("Authentication Passed!");
    WebviewWindowBuilder::from_config(
        &app,
        app.config()
            .app
            .windows
            .first()
            .expect("the main window is not present in the config"),
    )
    .expect("cannot create main window")
    .build()
    .expect("cannot create main window");
    app.webview_windows()
        .get("auth")
        .expect("missing auth window")
        .close()
        .expect("cannot close auth window");
}

#[tauri::command]
pub fn upload_key_image(app: AppHandle, channel: Channel<KeyUpload>) {
    info!("Uploading key image");
    app.dialog().file().pick_file(move |file_path| {
        upload_key_image_impl(&app, file_path, channel);
    });
}

#[tauri::command]
pub fn upload_weights(app: AppHandle, channel: Channel<KeyUpload>) {
    info!("Uploading weights");
    app.dialog().file().pick_file(move |file_path| {
        upload_weights_impl(&app, file_path, channel);
    });
}

#[tauri::command]
pub fn clear_key_image(app: AppHandle, channel: Channel<KeyUpload>) {
    info!("Clearing key image");
    AppState::clear_key(&app, &channel);
}

#[tauri::command]
pub fn clear_weights(app: AppHandle, channel: Channel<KeyUpload>) {
    info!("Clearing weights");
    AppState::clear_weights(&app, &channel);
}

#[tauri::command]
pub fn upload_sheet_images(app: AppHandle, channel: Channel<AnswerUpload>) {
    info!("Uploading sheet images");
    app.dialog().file().pick_files(move |file_paths| {
        upload_sheet_images_impl(&app, file_paths, channel);
    });
}
#[tauri::command]
pub fn cancel_upload_sheets(app: AppHandle, channel: Channel<AnswerUpload>) {
    info!("Sheet upload cancelled");
    AppState::cancel_scoring(&app, &channel);
}
#[tauri::command]
pub fn clear_sheet_images(app: AppHandle, channel: Channel<AnswerUpload>) {
    info!("Clearing sheets");
    AppState::clear_answer_sheets(&app, &channel);
}

#[tauri::command]
pub fn set_ocr(app: AppHandle, ocr: bool) -> Result<(), String> {
    let has_tess = OcrEngine::check_tesseract().map_err(|e| {
        err_log!(&e);
        format!("{e}")
    })?;
    if has_tess {
        debug!("Set ocr = {ocr}");
        AppState::set_ocr(&app, ocr);
        Ok(())
    } else {
        #[cfg(not(feature = "compile-tesseract"))]
        {
            Err(format!("{}", OcrError::NoTesseract))
        }
        #[cfg(feature = "compile-tesseract")]
        {
            // with `compile-tesseract`, `OcrEngine::check_tesseract()` always returns true
            unreachable!()
        }
    }
}

#[tauri::command(async)]
pub async fn ensure_models(
    app: AppHandle,
    channel: Channel<ModelDownload>,
) -> Result<(), ModelDownloadError> {
    info!("Ensuring OCR models");
    download::get_or_download_models(app, channel).await
}

#[tauri::command]
pub fn export_csv(app: AppHandle, channel: Channel<CsvExport>) {
    info!("Exporting results");
    app.dialog()
        .file()
        .add_filter("Comma Seperated Value files (*.csv)", &["csv"])
        .save_file(move |file_path| {
            storage::export_to_csv_wrapper(&app, file_path, channel);
        });
}

#[tauri::command]
pub fn enter_database_information(app: AppHandle, uri: String, name: String) {
    info!("Enter Database Information");
    AppState::set_mongodb(&app, uri, name);
}

#[tauri::command]
<<<<<<< HEAD
pub async fn login(app: AppHandle, username: String, password: String) -> Result<bool, String> {
    let client = Client::new();
    let res = client
        .post("http://localhost:5000/login")
        .json(&LoginRequest { username, password })
        .send()
        .await
        .map_err(|e| e.to_string())?;

    let body: LoginResponse = res.json().await.map_err(|e| e.to_string())?;
    Ok(body.success)
=======
pub fn image_of(app: AppHandle, id: String) -> Option<Vec<u8>> {
    AppState::get_base64_for_id(&app, id)
>>>>>>> c527296e
}<|MERGE_RESOLUTION|>--- conflicted
+++ resolved
@@ -135,7 +135,6 @@
 }
 
 #[tauri::command]
-<<<<<<< HEAD
 pub async fn login(app: AppHandle, username: String, password: String) -> Result<bool, String> {
     let client = Client::new();
     let res = client
@@ -147,8 +146,9 @@
 
     let body: LoginResponse = res.json().await.map_err(|e| e.to_string())?;
     Ok(body.success)
-=======
+}
+
+#[tauri::command]
 pub fn image_of(app: AppHandle, id: String) -> Option<Vec<u8>> {
     AppState::get_base64_for_id(&app, id)
->>>>>>> c527296e
 }