use base64::Engine;
<<<<<<< HEAD
use opencv::core::Point;
use opencv::core::{Mat, Size, Vector};
use opencv::highgui;
use opencv::imgcodecs::{imencode, imread, ImreadModes};
use opencv::imgproc::{
    self, CHAIN_APPROX_SIMPLE, FILLED, LINE_8, RETR_EXTERNAL, THRESH_BINARY_INV,
};
use opencv::prelude::*;
use tauri_plugin_dialog::FilePath;
=======
use opencv::core::{Point, Vector};
use opencv::imgcodecs::{imencode, imread, ImreadModes};
use opencv::imgproc::{
    CHAIN_APPROX_SIMPLE, FILLED, LINE_8, RETR_EXTERNAL, THRESH_BINARY_INV, THRESH_OTSU,
};
use opencv::{highgui, imgproc, prelude::*};
use tauri_plugin_dialog::{DialogExt, FilePath};
>>>>>>> a163ea58

use tauri::{AppHandle, Emitter, Manager};

use crate::errors::{SheetError, UploadError};
use crate::signal;
use crate::state::{AppState, SignalKeys, StateMutex};

<<<<<<< HEAD
pub fn upload_key_image_impl(app: AppHandle, path: FilePath) {
=======
#[tauri::command]
pub fn upload_key_image(app: AppHandle) {
    println!("uploading key image");
    app.dialog().file().pick_file(move |file_path| {
        let Some(file_path) = file_path else {
            signal!(
                app,
                SignalKeys::KeyStatus,
                format!("{}", UploadError::Canceled)
            );
            return;
        };
        upload_key_image_impl(app, file_path);
    });
}

#[tauri::command]
pub fn clear_key_image(app: AppHandle) {
    let mutex = app.state::<StateMutex>();
    let mut state = mutex.lock().unwrap();
    if let AppState::WithKeyImage { .. } = *state {
        *state = AppState::Init;
        signal!(app, SignalKeys::KeyImage, "");
        signal!(app, SignalKeys::KeyStatus, "");
    }
}

#[tauri::command]
pub fn upload_sheet_images(app: AppHandle) {
    println!("uploading sheet images");
    app.dialog().file().pick_files(move |file_paths| {
        let Some(file_paths) = file_paths else {
            signal!(
                app,
                SignalKeys::SheetStatus,
                format!("{}", UploadError::Canceled)
            );
            return;
        };
        upload_sheet_images_impl(app, file_paths);
    });
}

#[tauri::command]
pub fn clear_sheet_images(app: AppHandle) {
    let mutex = app.state::<StateMutex>();
    let mut state = mutex.lock().unwrap();
    if let AppState::WithKeyAndSheets { ref key, .. } = *state {
        *state = AppState::WithKeyImage { key: key.clone() };
        signal!(app, SignalKeys::SheetImages, Vec::<String>::new());
        signal!(app, SignalKeys::SheetStatus, "");
    }
}

fn upload_key_image_impl(app: AppHandle, path: FilePath) {
>>>>>>> a163ea58
    match handle_upload(path) {
        Ok((base64_image, mat)) => {
            let mutex = app.state::<StateMutex>();
            let mut state = mutex.lock().unwrap();
            match *state {
                AppState::Init | AppState::WithKeyImage { .. } => {
                    *state = AppState::WithKeyImage { key: mat };
                    signal!(app, SignalKeys::KeyImage, base64_image);
                    signal!(app, SignalKeys::KeyStatus, "");
                }
                _ => (),
            }
        }
        Err(e) => signal!(app, SignalKeys::KeyStatus, format!("{e}")),
    }
}

<<<<<<< HEAD
pub fn upload_sheet_images_impl(app: AppHandle, paths: Vec<FilePath>) {
=======
fn upload_sheet_images_impl(app: AppHandle, paths: Vec<FilePath>) {
>>>>>>> a163ea58
    let mutex = app.state::<StateMutex>();
    let mut state = mutex.lock().unwrap();
    match *state {
        AppState::WithKeyImage { ref key } | AppState::WithKeyAndSheets { ref key, .. } => {
            let base64_list: Result<Vec<(String, Mat)>, UploadError> = paths
                .into_iter()
                .enumerate()
                .map(|(idx, file_path)| {
                    signal!(
                        app,
                        SignalKeys::SheetStatus,
                        format!("Processing image #{}", idx + 1)
                    );
                    handle_upload(file_path)
                })
                .collect();
            match base64_list {
                Ok(vec) => {
                    let (vec_base64, vec_mat): (Vec<String>, Vec<Mat>) = vec.into_iter().unzip();
                    *state = AppState::WithKeyAndSheets {
                        key: key.clone(),
                        _sheets: vec_mat,
                    };
                    signal!(app, SignalKeys::SheetImages, vec_base64);
                    signal!(app, SignalKeys::SheetStatus, "");
                }
                Err(e) => signal!(app, SignalKeys::SheetStatus, format!("{e}")),
            }
        }
        _ => (),
    }
}

<<<<<<< HEAD
fn resize_img(src: &Mat) -> opencv::Result<Mat> {
    let mut dst = Mat::default();
    let width = src.cols();
    let height = src.rows();
    let new_size = Size::new(width / 3, height / 3);

    imgproc::resize(src, &mut dst, new_size, 0.0, 0.0, imgproc::INTER_LINEAR)?;
    Ok(dst)
}

fn show_img(mat: &Mat, window_name: &str) -> opencv::Result<()> {
    highgui::imshow(window_name, mat)?;
    highgui::wait_key(0)?;
    Ok(())
}

fn handle_upload(path: FilePath) -> Result<(String, Mat), UploadError> {
    let mat = read_from_path(path)?;
    let resized = resize_img(&mat).map_err(UploadError::from)?;
    //testing
    #[cfg(not(test))]
    let _ = show_img(&resized, "resize image");
    let base64 = mat_to_base64_png(&mat).map_err(UploadError::from)?;
    Ok((base64, mat))
=======
fn handle_upload(path: FilePath) -> Result<(String, Mat), UploadError> {
    let mat = read_from_path(path)?;
    let mut mat_test = fix_answer_sheet(&mat).unwrap();
    let base64 = mat_to_base64_png(&mat_test).map_err(UploadError::from)?;
    Ok((base64, mat_test))
>>>>>>> a163ea58
}

fn mat_to_base64_png(mat: &Mat) -> Result<String, opencv::Error> {
    let mut buf: Vector<u8> = Vec::new().into();
    imencode(".png", mat, &mut buf, &Vec::new().into())?;
    let base64 = base64::prelude::BASE64_STANDARD.encode(&buf);
    Ok(format!("data:image/png;base64,{base64}"))
}

fn read_from_path(path: FilePath) -> Result<Mat, UploadError> {
    let path = path.into_path()?;
    let path_str = path.to_str().ok_or(UploadError::NonUtfPath)?;
    imread(path_str, ImreadModes::IMREAD_GRAYSCALE.into())
        .map_err(|_| UploadError::NotImage)
        .and_then(|mat| {
            if mat.empty() {
                Err(UploadError::NotImage)
            } else {
                Ok(mat)
            }
        })
}

macro_rules! new_mat_copy {
    ($orig: ident) => {{
        let mut mat = Mat::default();
        mat.set_rows($orig.rows());
        mat.set_cols($orig.cols());
        mat
    }};
}

fn fix_answer_sheet(mat: &Mat) -> Result<Mat, SheetError> {
    // blur
    let blurred = {
        let mut mat_blur = new_mat_copy!(mat);
        imgproc::gaussian_blur_def(mat, &mut mat_blur, (5, 5).into(), 0.0)?;
        mat_blur
    };
    // thresholding
    let threshoulded = {
        let mut mat_thresh = new_mat_copy!(mat);
        _ = imgproc::threshold(&blurred, &mut mat_thresh, 200.0, 255.0, THRESH_BINARY_INV)?;
        mat_thresh
    };

    // contours
    let contours: Vector<Vector<Point>> = {
        let mut contours: Vector<Vector<Point>> = vec![].into();
        imgproc::find_contours_def(
            &threshoulded,
            &mut contours,
            RETR_EXTERNAL,
            CHAIN_APPROX_SIMPLE,
        )?;
        contours
    };

    let mut debug_image = new_mat_copy!(mat);
    imgproc::cvt_color_def(&mat, &mut debug_image, imgproc::COLOR_GRAY2RGB)?;

    let corner_markers: Vec<(f64, f64)> = contours
        .to_vec()
        .into_iter()
        .filter_map(|contour| {
            let peri = imgproc::arc_length(&contour, true).ok()?;
            let approx = {
                let mut approx: Vector<Point> = vec![].into();
                imgproc::approx_poly_dp(&contour, &mut approx, 0.04 * peri, true).ok()?;
                approx
            };
            if approx.len() == 3 && imgproc::contour_area_def(&contour).ok()? > 100.0 {
                let moments = imgproc::moments_def(&contour).ok()?;
                if moments.m00 != 0.0 {
                    let cx = moments.m10 / moments.m00;
                    let cy = moments.m01 / moments.m00;
                    Some((cx, cy))
                } else {
                    None
                }
            } else {
                None
            }
        })
        .inspect(|&(x, y)| {
            _ = imgproc::circle(
                &mut debug_image,
                Point {
                    x: x as i32,
                    y: y as i32,
                },
                10,
                (255, 0, 0).into(),
                FILLED,
                LINE_8,
                0,
            );
        })
        .collect();

    Ok(debug_image)
}

#[cfg(test)]
mod unit_tests {
    use std::path::PathBuf;

    use super::*;
    use base64::prelude::*;
    use opencv::core;

    #[test]
    fn test_basic_functionality() {
        // Create a 2x2 black image (3 channels, 8-bit)
        let mat =
            Mat::new_rows_cols_with_default(2, 2, core::CV_8UC3, core::Scalar::all(0.0)).unwrap();

        let result = mat_to_base64_png(&mat);
        assert!(result.is_ok());

        let data_url = result.unwrap();
        assert!(data_url.starts_with("data:image/png;base64,"));

        // Check PNG signature after decoding base64
        let b64_data = data_url.strip_prefix("data:image/png;base64,").unwrap();
        let decoded_bytes = BASE64_STANDARD.decode(b64_data).unwrap();
        // PNG signature bytes
        let png_signature = [0x89, b'P', b'N', b'G', 0x0D, 0x0A, 0x1A, 0x0A];
        assert_eq!(&decoded_bytes[0..8], &png_signature);
    }

    #[test]
    fn test_empty_mat_should_fail() {
        // Create an empty Mat
        let mat = Mat::default();
        let result = mat_to_base64_png(&mat);
        assert!(result.is_err());
    }

    fn test_image_path() -> PathBuf {
        PathBuf::from("tests/assets/sample_valid_image.jpg")
    }

    fn non_image_path() -> PathBuf {
        PathBuf::from("tests/assets/sample_invalid_image.jpg")
    }

    #[test]
    fn test_read_from_valid_path() {
        let path = FilePath::Path(test_image_path());
        let mat = read_from_path(path);
        assert!(mat.is_ok());
        let mat = mat.unwrap();
        assert!(!mat.empty());
    }

    #[test]
    fn test_read_from_invalid_image_file() {
        let path = FilePath::Path(non_image_path());
        let result = read_from_path(path);
        assert!(result.is_err());
        assert!(matches!(result.unwrap_err(), UploadError::NotImage));
    }

    #[test]
    #[cfg(unix)]
    fn test_read_from_non_utf8_path() {
        // This simulates a non-UTF-8 path by using invalid UTF-8 bytes
        use std::ffi::OsStr;
        use std::os::unix::ffi::OsStrExt;
        let non_utf8 = OsStr::from_bytes(b"\xff\xfe").to_os_string();
        let path = FilePath::Path(PathBuf::from(non_utf8));

        let result = read_from_path(path);
        assert!(result.is_err());
        assert!(matches!(result.unwrap_err(), UploadError::NonUtfPath));
    }

    #[test]
    fn test_handle_upload_success() {
        let path = FilePath::Path(test_image_path());
        let result = handle_upload(path);
        assert!(result.is_ok());

        let (base64_string, mat) = result.unwrap();
        assert!(base64_string.starts_with("data:image/png;base64,"));
        assert!(!mat.empty());
    }

    #[test]
    fn test_handle_upload_failure() {
        let path = FilePath::Path(non_image_path());
        let result = handle_upload(path);
        assert!(result.is_err());
        assert!(matches!(result.unwrap_err(), UploadError::NotImage));
    }
    #[test]
    fn test_resize_img() {
        let width = 300;
        let height = 300;
        let mat =
            Mat::new_rows_cols_with_default(height, width, core::CV_8UC1, core::Scalar::all(128.0))
                .unwrap();

        let resized = resize_img(&mat);
        assert!(resized.is_ok());

        let resized = resized.unwrap();
        assert!(!resized.empty());

        assert_eq!(resized.cols(), width / 3);
        assert_eq!(resized.rows(), height / 3);
    }
}<|MERGE_RESOLUTION|>--- conflicted
+++ resolved
@@ -1,89 +1,18 @@
+use crate::errors::{SheetError, UploadError};
+use crate::signal;
+use crate::state::{AppState, SignalKeys, StateMutex};
 use base64::Engine;
-<<<<<<< HEAD
-use opencv::core::Point;
-use opencv::core::{Mat, Size, Vector};
-use opencv::highgui;
-use opencv::imgcodecs::{imencode, imread, ImreadModes};
-use opencv::imgproc::{
-    self, CHAIN_APPROX_SIMPLE, FILLED, LINE_8, RETR_EXTERNAL, THRESH_BINARY_INV,
-};
-use opencv::prelude::*;
-use tauri_plugin_dialog::FilePath;
-=======
 use opencv::core::{Point, Vector};
 use opencv::imgcodecs::{imencode, imread, ImreadModes};
 use opencv::imgproc::{
     CHAIN_APPROX_SIMPLE, FILLED, LINE_8, RETR_EXTERNAL, THRESH_BINARY_INV, THRESH_OTSU,
 };
+use opencv::prelude::*;
 use opencv::{highgui, imgproc, prelude::*};
-use tauri_plugin_dialog::{DialogExt, FilePath};
->>>>>>> a163ea58
-
 use tauri::{AppHandle, Emitter, Manager};
-
-use crate::errors::{SheetError, UploadError};
-use crate::signal;
-use crate::state::{AppState, SignalKeys, StateMutex};
-
-<<<<<<< HEAD
+use tauri_plugin_dialog::FilePath;
+
 pub fn upload_key_image_impl(app: AppHandle, path: FilePath) {
-=======
-#[tauri::command]
-pub fn upload_key_image(app: AppHandle) {
-    println!("uploading key image");
-    app.dialog().file().pick_file(move |file_path| {
-        let Some(file_path) = file_path else {
-            signal!(
-                app,
-                SignalKeys::KeyStatus,
-                format!("{}", UploadError::Canceled)
-            );
-            return;
-        };
-        upload_key_image_impl(app, file_path);
-    });
-}
-
-#[tauri::command]
-pub fn clear_key_image(app: AppHandle) {
-    let mutex = app.state::<StateMutex>();
-    let mut state = mutex.lock().unwrap();
-    if let AppState::WithKeyImage { .. } = *state {
-        *state = AppState::Init;
-        signal!(app, SignalKeys::KeyImage, "");
-        signal!(app, SignalKeys::KeyStatus, "");
-    }
-}
-
-#[tauri::command]
-pub fn upload_sheet_images(app: AppHandle) {
-    println!("uploading sheet images");
-    app.dialog().file().pick_files(move |file_paths| {
-        let Some(file_paths) = file_paths else {
-            signal!(
-                app,
-                SignalKeys::SheetStatus,
-                format!("{}", UploadError::Canceled)
-            );
-            return;
-        };
-        upload_sheet_images_impl(app, file_paths);
-    });
-}
-
-#[tauri::command]
-pub fn clear_sheet_images(app: AppHandle) {
-    let mutex = app.state::<StateMutex>();
-    let mut state = mutex.lock().unwrap();
-    if let AppState::WithKeyAndSheets { ref key, .. } = *state {
-        *state = AppState::WithKeyImage { key: key.clone() };
-        signal!(app, SignalKeys::SheetImages, Vec::<String>::new());
-        signal!(app, SignalKeys::SheetStatus, "");
-    }
-}
-
-fn upload_key_image_impl(app: AppHandle, path: FilePath) {
->>>>>>> a163ea58
     match handle_upload(path) {
         Ok((base64_image, mat)) => {
             let mutex = app.state::<StateMutex>();
@@ -101,11 +30,7 @@
     }
 }
 
-<<<<<<< HEAD
 pub fn upload_sheet_images_impl(app: AppHandle, paths: Vec<FilePath>) {
-=======
-fn upload_sheet_images_impl(app: AppHandle, paths: Vec<FilePath>) {
->>>>>>> a163ea58
     let mutex = app.state::<StateMutex>();
     let mut state = mutex.lock().unwrap();
     match *state {
@@ -139,7 +64,6 @@
     }
 }
 
-<<<<<<< HEAD
 fn resize_img(src: &Mat) -> opencv::Result<Mat> {
     let mut dst = Mat::default();
     let width = src.cols();
@@ -164,13 +88,6 @@
     let _ = show_img(&resized, "resize image");
     let base64 = mat_to_base64_png(&mat).map_err(UploadError::from)?;
     Ok((base64, mat))
-=======
-fn handle_upload(path: FilePath) -> Result<(String, Mat), UploadError> {
-    let mat = read_from_path(path)?;
-    let mut mat_test = fix_answer_sheet(&mat).unwrap();
-    let base64 = mat_to_base64_png(&mat_test).map_err(UploadError::from)?;
-    Ok((base64, mat_test))
->>>>>>> a163ea58
 }
 
 fn mat_to_base64_png(mat: &Mat) -> Result<String, opencv::Error> {
