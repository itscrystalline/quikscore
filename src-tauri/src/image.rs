--- conflicted
+++ resolved
@@ -1,21 +1,11 @@
 use base64::Engine;
-<<<<<<< HEAD
-use opencv::core::Point;
-use opencv::core::{Mat, Size, Vector};
+use opencv::core::{Mat, Point, Size, Vector};
 use opencv::highgui;
 use opencv::imgcodecs::{imencode, imread, ImreadModes};
 use opencv::imgproc::{
     self, CHAIN_APPROX_SIMPLE, FILLED, LINE_8, RETR_EXTERNAL, THRESH_BINARY_INV,
 };
 use opencv::prelude::*;
-=======
-use opencv::core::{Point, Vector};
-use opencv::imgcodecs::{imencode, imread, ImreadModes};
-use opencv::imgproc::{
-    CHAIN_APPROX_SIMPLE, FILLED, LINE_8, RETR_EXTERNAL, THRESH_BINARY_INV, THRESH_OTSU,
-};
-use opencv::{highgui, imgproc, prelude::*};
->>>>>>> a163ea58
 use tauri_plugin_dialog::{DialogExt, FilePath};
 
 use tauri::{AppHandle, Emitter, Manager};
@@ -130,7 +120,6 @@
     }
 }
 
-<<<<<<< HEAD
 fn resize_img(src: &Mat) -> opencv::Result<Mat> {
     let mut dst = Mat::default();
     let width = src.cols();
@@ -155,13 +144,6 @@
     let _ = show_img(&resized, "resize image");
     let base64 = mat_to_base64_png(&mat).map_err(UploadError::from)?;
     Ok((base64, mat))
-=======
-fn handle_upload(path: FilePath) -> Result<(String, Mat), UploadError> {
-    let mat = read_from_path(path)?;
-    let mut mat_test = fix_answer_sheet(&mat).unwrap();
-    let base64 = mat_to_base64_png(&mat_test).map_err(UploadError::from)?;
-    Ok((base64, mat_test))
->>>>>>> a163ea58
 }
 
 fn mat_to_base64_png(mat: &Mat) -> Result<String, opencv::Error> {
