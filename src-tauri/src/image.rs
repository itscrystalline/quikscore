--- conflicted
+++ resolved
@@ -7,8 +7,6 @@
 use base64::Engine;
 use itertools::Itertools;
 use opencv::core::{Mat, Range, Rect_, Size, Vector};
-use opencv::imgproc::THRESH_BINARY;
-<<<<<<< HEAD
 use opencv::imgproc::{COLOR_GRAY2RGBA, FILLED, LINE_8, THRESH_BINARY};
 use opencv::{highgui, imgcodecs, imgproc, prelude::*};
 use rayon::prelude::*;
@@ -16,14 +14,6 @@
 use std::path::Path;
 use tauri_plugin_dialog::FilePath;
 use tesseract_rs::TesseractAPI;
-=======
-use opencv::{highgui, imgproc, prelude::*, imgcodecs};
-use tauri_plugin_dialog::FilePath;
-use tesseract_rs::TesseractAPI;
-use std::fs;
-use std::path::Path;
-
->>>>>>> b73c506b
 
 use tauri::{Emitter, Manager, Runtime};
 
@@ -166,12 +156,8 @@
     let mat = read_from_path(path)?;
     let resized = resize_img(mat).map_err(UploadError::from)?;
     let resized_for_fix = resized.clone();
-<<<<<<< HEAD
     let (aligned_for_display, subject_id, student_id, answer_sheet) =
         fix_answer_sheet(resized_for_fix)?;
-=======
-    let (aligned_for_display, subject_id, student_id, answer_sheet) = fix_answer_sheet(resized_for_fix)?;
->>>>>>> b73c506b
 
     let subject_id_string = extract_digits_for_sub_stu(&subject_id, 2, false)?;
     let student_id_string = extract_digits_for_sub_stu(&student_id, 9, true)?;
@@ -426,7 +412,6 @@
     Ok(digits)
 }
 
-<<<<<<< HEAD
 impl TryFrom<(Mat, Mat, Mat)> for AnswerSheet {
     type Error = SheetError;
     fn try_from(value: (Mat, Mat, Mat)) -> Result<Self, Self::Error> {
@@ -564,49 +549,6 @@
             height: 17,
         })?
         .clone_pointee();
-=======
-fn crop_user_information(mat: &Mat) -> Result<Mat, SheetError> {
-   let user_information = mat.roi(Rect_ {
-        x: 0,
-        y: 92,
-        width: 200,
-        height: 90 
-    })?.clone_pointee();
-    Ok(user_information)
-}
-
-fn crop_each_part(mat: &Mat) ->Result<(Mat, Mat, Mat, Mat, Mat), SheetError> {
-    let name = mat.roi(Rect_ {
-        x: 45,
-        y : 0,
-        width: 150,
-        height: 17
-    })?.clone_pointee();
-    let subject = mat.roi(Rect_ {
-        x: 21,  
-        y: 30,
-        width: 176,
-        height: 14
-    })?.clone_pointee();
-    let date = mat.roi(Rect_ {
-        x: 95,
-        y: 49, 
-        width: 102,
-        height: 18
-    })?.clone_pointee();
-    let exam_room = mat.roi(Rect_ {
-        x: 41,
-        y: 71,
-        width: 60,
-        height: 18
-    })?.clone_pointee();
-    let seat = mat.roi(Rect_ {
-        x: 152,
-        y: 72, 
-        width: 45,
-        height: 17
-    })?.clone_pointee();
->>>>>>> b73c506b
 
     Ok((name, subject, date, exam_room, seat))
 }
@@ -629,15 +571,9 @@
     Ok(text.trim().to_string())
 }
 
-<<<<<<< HEAD
 fn extract_user_information(
     mat: &Mat,
 ) -> Result<(String, String, String, String, String), SheetError> {
-=======
-
-
-fn extract_user_information(mat: &Mat) -> Result<(String, String, String, String, String), SheetError> {
->>>>>>> b73c506b
     let temp_dir = "temp";
     fs::create_dir_all(temp_dir);
 
@@ -658,7 +594,6 @@
     let exam_room_string = image_to_string(&exam_room)?;
     let seat_string = image_to_string(&seat)?;
 
-<<<<<<< HEAD
     Ok((
         name_string,
         subject_string,
@@ -666,14 +601,10 @@
         exam_room_string,
         seat_string,
     ))
-=======
-    Ok((name_string, subject_string, date_string, exam_room_string, seat_string))
->>>>>>> b73c506b
 }
 
 fn safe_imwrite<P: AsRef<Path>>(path: P, mat: &Mat) -> Result<bool, opencv::Error> {
     if mat.empty() {
-<<<<<<< HEAD
         println!(
             "Warning: attempting to write an empty Mat to {:?}",
             path.as_ref()
@@ -686,13 +617,6 @@
         mat,
         &opencv::core::Vector::new(),
     )
-=======
-        println!("Warning: attempting to write an empty Mat to {:?}", path.as_ref());
-    } else {
-        println!("Writing debug image to {:?}", path.as_ref());
-    }
-    imgcodecs::imwrite(path.as_ref().to_str().unwrap(), mat, &opencv::core::Vector::new())
->>>>>>> b73c506b
 }
 
 #[cfg(test)]
