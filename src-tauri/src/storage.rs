--- conflicted
+++ resolved
@@ -194,17 +194,14 @@
                 }
             },
         )
-        .fold(vec![], |mut acc, v| {
-            acc.push(v);
-            acc
-        })
-<<<<<<< HEAD
-        .unwrap_or_else(Vec::new)
+        .collect()
 }
 
 pub fn map_to_db_scores(
     map: HashMap<String, (Mat, AnswerSheet, AnswerSheetResult)>,
 ) -> Vec<StudentTotalScore> {
+    use crate::scoring::CheckedAnswer;
+
     #[inline(always)]
     fn score_for(ans: CheckedAnswer) -> f32 {
         match ans {
@@ -260,6 +257,7 @@
         .collect()
 }
 
+
 fn store_scores_in_db<R: Runtime, A: Emitter<R> + Manager<R>>(app: &A, rows: Vec<StudentTotalScore>) -> Result<(), DatabaseError> {
     if let Options { mongo: MongoDB::Enable { mongo_db_uri, mongo_db_name }, .. } = AppState::get_options(app) {
     //println!("MONGODB_URI = {:?}", std::env::var("MONGODB_URI"));
@@ -281,6 +279,4 @@
         println!("You choose to not user MongoDB");
         Ok(())
     }
-=======
->>>>>>> bbeb857d
 }